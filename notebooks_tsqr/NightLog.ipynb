{
 "cells": [
  {
   "cell_type": "markdown",
   "id": "0",
   "metadata": {},
   "source": [
    "# About this Page\n",
    "***What are we missing?***    See the slack *#ts-logging* channel for discussion about this page. Use it to report problems, ask questions, and make requests for changes. \n",
    "\n",
    "## What is new in this application?(newest change at top of list)\n",
    "- Added Merged time-log with compaction.  Merges all sources by time and compacts them into a single time period (currently 4 hour). Rendering of DataFrame is now done via a jinja2 Template which gives much greater (largely unrealized) control over display.\n",
    "- Added initial Consolidated Database section\n",
    "- Add section for \"Links to related resources\".  Let us know is other links should be added.\n",
    "- Exposure quality flag added to Exposure Detail (accessed by following row links in Data Log)\n",
    "- \n",
    "- Bullet proof parameters\n",
    "- Do not show Time Loss info unless it is greater than zero (Narrative log)\n",
    "- Do not show software or hardware components (they are rarely used anyhow)\n",
    "- <font style=\"background-color:#ffff99\">Embedded comments and questions to reader (Yellow background)</font>\n",
    "- <font style=\"background-color:red; color:#90EE90\">Errors from APIs are displayed in this page (Red background).</font>\n",
    "\n",
    "## Tips\n",
    "- Using \"Copy URL\" from you browser on the sections it the Table Of Contents will allow you to save a bookmark to a particular section.  \n",
    "\n",
    "## Changes being considered in the near-term\n",
    "You can influence prorities by telling #ts-logging that a feature is *really important* or *not important*.\n",
    "- Add parameter for Period that used in Merged time-log\n",
    "- Show more exposure fields on the ExposureDetail page (accessed via links in Data Log) section. Include fields in *Consolidated Database* section plus some Visit fields.\n",
    "- Ensure all data-logs include data from Dome noon to noon for day_obs\n",
    "- (Stretch) Invent a general way to compact DataFrame by removing redundancy. Similar [DB normalization](https://en.wikipedia.org/wiki/Database_normalization)\n",
    "- (Big Stretch) Create a single time-log that merges records from all selected *Source Adapters* into a *compacted* log.  Allow delta like \"20min\", \"4hour\".\n",
    "- (Realy Big Stretch) Using AI LLM to summarize a multi-source merged night of logging into: a. full summary, b. dark-time/light-time summaries, c. 4-hr summaries"
   ]
  },
  {
   "cell_type": "code",
   "execution_count": null,
   "id": "1",
   "metadata": {},
   "outputs": [],
   "source": [
    "# Parameters.\n",
    "# Times Square replaces this cell with the user's parameters.\n",
    "# So, don't put anything else here!\n",
    "\n",
    "# day_obs values: TODAY, v, YYYY-MM-DD\n",
    "# Report on observing nights that start upto but not included this day.\n",
    "# day_obs = '2024-09-25' # 2024-12-05 Value to use for local testing (Summit)\n",
    "day_obs = \"2024-12-05\"  # TODO Change to 'YESTERDAY' and 'TODAY' to test with default before push\n",
    "\n",
    "# Total number of days of data to display (ending on day_obs)\n",
    "number_of_days = \"1\"  # TODO Change to '1' to test with default before push\n",
    "\n",
    "verbose = \"false\"  # TODO change to false before push, else true"
   ]
  },
  {
   "cell_type": "code",
   "execution_count": null,
   "id": "2",
   "metadata": {},
   "outputs": [],
   "source": [
    "# IMPORT everything\n",
    "import datetime as dt\n",
    "import os\n",
    "from collections import defaultdict\n",
    "from pprint import pformat, pp\n",
    "from urllib.parse import urlencode, urlparse\n",
    "import pandas as pd\n",
    "from IPython.display import HTML\n",
    "\n",
    "# When running under Times Square, install pkg from github.\n",
    "# Otherwise use what is installed locally (intended to be dev editiable pkg)\n",
    "if os.environ.get(\"EXTERNAL_INSTANCE_URL\"):\n",
    "    DEV_ENV = False\n",
    "    dev_msg = (\n",
    "        'Installing \"lsst.ts.logging_and_reporting\" from github using \"prototype\" branch. \\n'\n",
    "        \"TODO: Make the need for this go away by getting Logging_and_Reporting installed in RSP.\"\n",
    "    )\n",
    "    !pip install --upgrade git+https://github.com/lsst-ts/ts_logging_and_reporting.git@prototype > /dev/null 2>&1\n",
    "else:\n",
    "    DEV_ENV = True\n",
    "    dev_msg = \"Imported lsst.ts.logging_and_reporting from local packages.\"\n",
    "from lsst.ts.logging_and_reporting.all_sources import AllSources\n",
    "from lsst.ts.logging_and_reporting.all_reports import AllReports\n",
    "import lsst.ts.logging_and_reporting.utils as ut\n",
    "import lsst.ts.logging_and_reporting.time_logs as tl\n",
    "from lsst.ts.logging_and_reporting.reports import md, mdlist, mdpathlink\n",
    "from lsst.ts.logging_and_reporting.reports import html_draft, html_beta"
   ]
  },
  {
   "cell_type": "code",
   "execution_count": null,
   "id": "3",
   "metadata": {},
   "outputs": [],
   "source": [
    "# Set default env to \"usdf\" and try before PUSH to repo.\n",
    "# The default provided here is for local testing. Under Times Square it is ignored.\n",
    "server = os.environ.get(\n",
    "    \"EXTERNAL_INSTANCE_URL\", ut.Server.usdf\n",
    ")  # TODO try with \"usdf\" before push (also \"summit\")"
   ]
  },
  {
   "cell_type": "code",
   "execution_count": null,
   "id": "4",
   "metadata": {},
   "outputs": [],
   "source": [
    "# Validate parameters, return usable ones\n",
    "usable, error = ut.fallback_parameters(day_obs, number_of_days, verbose)\n",
    "if error:\n",
    "    print(error)\n",
    "\n",
    "date = ut.get_datetime_from_dayobs_str(usable[\"day_obs\"])\n",
    "# date:  is EXCLUSIVE (upto, but not including)\n",
    "days = usable[\"number_of_days\"]\n",
    "verbose = usable[\"verbose\"]\n",
    "\n",
    "# Thus: [min_day_obs,max_day_obs)\n",
    "# Format: string, YYYY-MM-DD\n",
    "min_date = date - dt.timedelta(days=days - 1)\n",
    "max_date = date + dt.timedelta(days=1)\n",
    "min_day_obs = min_date.strftime(\"%Y-%m-%d\")  # Inclusive\n",
    "max_day_obs = max_date.strftime(\"%Y-%m-%d\")  # prep for Exclusive"
   ]
  },
  {
   "cell_type": "code",
   "execution_count": null,
   "id": "5",
   "metadata": {},
   "outputs": [],
   "source": [
    "# Read records from (almost) all sources\n",
    "timer = ut.Timer()\n",
    "allsrc = AllSources(\n",
    "    server_url=server,\n",
    "    min_dayobs=min_day_obs,\n",
    "    max_dayobs=max_day_obs,\n",
    "    verbose=verbose,\n",
    "    limit=5000,\n",
    "    exclude_instruments=[],  # TODO change to empty list before push\n",
    ")\n",
    "allrep = AllReports(allsrc=allsrc)"
   ]
  },
  {
   "cell_type": "markdown",
   "id": "6",
   "metadata": {},
   "source": [
    "----------"
   ]
  },
  {
   "cell_type": "code",
   "execution_count": null,
   "id": "7",
   "metadata": {},
   "outputs": [],
   "source": [
    "instrum_str = \", \".join(list(allsrc.exp_src.instruments.keys()))\n",
    "tlist = list()\n",
    "tlist.append(f\"# Showing data for {min_date.date()} to {max_date.date()}\")\n",
    "tlist.append(f\"- **Instruments:** {instrum_str}\")\n",
    "tlist.append(f\"- **Server:** {server}\")\n",
    "tlist.append(\n",
    "    f'- Most recently run on: **{dt.datetime.now().replace(microsecond=0).isoformat(sep=\" \")}**'\n",
    ")\n",
    "md(\"\\n\".join(tlist))"
   ]
  },
  {
   "cell_type": "markdown",
   "id": "8",
   "metadata": {},
   "source": [
    "# Table of Contents\n",
    "* [Night Report (BETA)](#Night-Report-BETA)\n",
    "    - AuxTel\n",
    "    - Simonyi\n",
    "* [Almanac (BETA)](#Almanac-BETA)\n",
    "* [Summary plots of whole night (DRAFT)](#Summary-plots-of-whole-night-DRAFT)\n",
    "* [Links to related resources (BETA)](#Links-to-related-resources-BETA)\n",
    "* [Time Accounting (DRAFT)](#Time-Accounting-DRAFT)\n",
    "* [Jira Tickets (BETA)](#Jira-Tickets-BETA)\n",
    "    - AuxTel\n",
    "    - Simonyi\n",
    "* [BLOCKS Observed (DRAFT)](#BLOCKS-Observed-DRAFT)\n",
    "    - AuxTel\n",
    "    - Simonyi\n",
    "* [Data Log (BETA)](#Data-Log-BETA)\n",
    "* [Narrative Log (BETA)](#Narrative-Log-BETA)\n",
    "* [Consolidated Database (DRAFT)](#Consolidated-Database-DRAFT)\n",
    "* [Merged time-log with compaction (DRAFT)](#Merged-time-log-with-compaction-DRAFT)\n",
    "* [Developer Only Section (REMOVE)](#Developer-Only-Section-REMOVE)"
   ]
  },
  {
   "cell_type": "markdown",
   "id": "9",
   "metadata": {},
   "source": [
    "## Almanac <font style=\"background-color:green; color:white; font-size:20px\">BETA</font> \n",
    "#### <font style=\"background-color:#ffff99\">Possible Changes</font>\n",
    "- [ ] Add column for Chile timezone?"
   ]
  },
  {
   "cell_type": "code",
   "execution_count": null,
   "id": "10",
   "metadata": {},
   "outputs": [],
   "source": [
    "# Display various almanac values (for moon, sun)\n",
    "#!rep.AlmanacReport().day_obs_report(min_day_obs)\n",
    "allrep.alm_rep.day_obs_report()"
   ]
  },
  {
   "cell_type": "markdown",
   "id": "11",
   "metadata": {},
   "source": [
    "## Night Report <font style=\"background-color:green; color:white; font-size:20px\">BETA</font> \n",
    "#### <font style=\"background-color:#ffff99\">Possible Changes</font>\n",
    "- [ ] Word wrap instead of chopping words at end of line?\n",
    "- [ ] Add summary from AI)"
   ]
  },
  {
   "cell_type": "code",
   "execution_count": null,
   "id": "12",
   "metadata": {},
   "outputs": [],
   "source": [
    "# Night Report\n",
    "# Display time log\n",
    "allrep.nig_rep.time_log_as_markdown()"
   ]
  },
  {
   "cell_type": "markdown",
   "id": "13",
   "metadata": {},
   "source": [
    "## Summary plots of whole night <font style=\"background-color:yellow; color:black; font-size:20px\">DRAFT</font>"
   ]
  },
  {
   "cell_type": "markdown",
   "id": "14",
   "metadata": {},
   "source": [
    "(content not yet defined in storyboard)\n",
    "#### <font style=\"background-color:#ffff99\">Possible Changes</font>\n",
    "- [ ] Define and add plot_observation_gap_detail"
   ]
  },
  {
   "cell_type": "code",
   "execution_count": null,
   "id": "15",
   "metadata": {},
   "outputs": [],
   "source": [
    "# Plot Observation (Exposure) gaps\n",
    "# rollup,detail = allsrc.get_observation_gaps()\n",
    "# allrep.plot_observation_gap_detail(detail)"
   ]
  },
  {
   "cell_type": "markdown",
   "id": "16",
   "metadata": {},
   "source": [
<<<<<<< HEAD
    "## Links to related resources <font style=\"background-color:green; color:white; font-size:20px\">BETA</font>\n",
    "These tools were created outside of the TSSW Logging and Reporting group.  For more information about any of these, please see the respective tool owner."
   ]
  },
  {
   "cell_type": "code",
   "execution_count": null,
   "id": "17",
   "metadata": {},
   "outputs": [],
   "source": [
    "DDV = (\n",
    "    f\"{server}/rubintv-dev/ddv/index.html\"\n",
    "    if \"summit\" in server\n",
    "    else f\"{server}/rubintv/ddv/index.html\"\n",
    ")\n",
    "md(\n",
    "    f\"\"\"\n",
    "- Access DDV part of RubinTV: {DDV}\n",
    "- [Chronograph]({server}/chronograf)\n",
    "- [nightsum]({server}/times-square/github/lsst/schedview_notebooks/nightly/scheduler-nightsum?day_obs={min_date.date()}&visit_origin=lsstcomcam)\n",
    "- \n",
    "\"\"\"\n",
    ")"
   ]
  },
  {
   "cell_type": "markdown",
   "id": "18",
   "metadata": {},
   "source": [
=======
>>>>>>> 67291138
    "## Time Accounting <font style=\"background-color:green; color:white; font-size:20px\">BETA</font>\n",
    "TODO:\n",
    "- Time-loss for Fault and Weather  (very rarely in narrativelog/messages)\n",
    "- SlewTime from TMAEvent (or similar)\n",
    "\n",
    "SlewTime (and probably others) from EFD are only EXPECTED (topic=\"lsst.sal.Scheduler.logevent_target\"), not ACTUAL.\n",
    "To get ACTUAL time, we need to use something like \n",
    "[**TMAEvent**](https://github.com/lsst-sitcom/summit_utils/blob/f901ca4943c082500a1f357eb070a4971925c476/python/lsst/summit/utils/tmaUtils.py#L1195) \n",
    "to combine multiple real events into a synthetic event.  See DM-46102.\n",
    "**SlewTime might find its way into the Consolidate Database**, in which case we could get it there.\n"
   ]
  },
  {
   "cell_type": "code",
   "execution_count": null,
   "id": "17",
   "metadata": {},
   "outputs": [],
   "source": [
    "# Exposure Tally\n",
    "tally = await allsrc.night_tally_observation_gaps()\n",
    "if tally:\n",
    "    display(pd.DataFrame(tally))"
   ]
  },
  {
   "cell_type": "markdown",
   "id": "18",
   "metadata": {},
   "source": [
    "- (1) *Expected* slew time as per Schedular\n",
    "- (2) There is no practical way to get detector read-out time.  A value of 2.3 seconds was inferred from experiments."
   ]
  },
  {
   "cell_type": "markdown",
   "id": "19",
   "metadata": {},
   "source": [
    "## Jira Tickets <font style=\"background-color:green; color:white; font-size:20px\">BETA</font> \n",
    "#### <font style=\"background-color:#ffff99\">Possible Changes</font>\n",
    "- [ ] Observing Operations - OBS\n",
    "- [ ] TODO: better tickets using Jira API to get selected fields (which) from tickets"
   ]
  },
  {
   "cell_type": "code",
   "execution_count": null,
   "id": "20",
   "metadata": {},
   "outputs": [],
   "source": [
    "if allsrc.urls:\n",
    "    text = \"\"\n",
    "    for url in allsrc.urls:\n",
    "        text += f\"- {mdpathlink(url)}\\n\"\n",
    "    md(text)"
   ]
  },
  {
   "cell_type": "code",
   "execution_count": null,
   "id": "21",
   "metadata": {},
   "outputs": [],
   "source": [
    "# Display Jira BLOCKS\n",
    "front = \"https://rubinobs.atlassian.net/projects/BLOCK?selectedItem=com.atlassian.plugins.atlassian-connect-plugin:com.kanoah.test-manager__main-project-page#!/\"\n",
    "tickets = allsrc.nig_src.nightly_tickets()\n",
    "if tickets:\n",
    "    mdstr = \"#### Nightly Jira BLOCKs\"\n",
    "    for day, url_list in tickets.items():\n",
    "        mdstr += f\"\\n- {day}\"\n",
    "        for ticket_url in url_list:\n",
    "            mdstr += f'\\n    - [{ticket_url.replace(front,\"\")}]({ticket_url})'\n",
    "    md(mdstr)\n",
    "else:\n",
    "    endpoint_url = allsrc.nig_src.status[\"reports\"][\"endpoint_url\"]\n",
    "    md(f\"No tickets found using: [API Data]({endpoint_url}) in `confluence_url`.\")"
   ]
  },
  {
   "cell_type": "markdown",
   "id": "22",
   "metadata": {},
   "source": [
    "## BLOCKS Observed <font style=\"background-color:yellow; color:black; font-size:20px\">DRAFT</font>\n",
    "- [ ] TODO: BLOCKS observed"
   ]
  },
  {
   "cell_type": "markdown",
   "id": "23",
   "metadata": {},
   "source": [
    "## Data Log <font style=\"background-color:green; color:white; font-size:20px\">BETA</font>\n",
    "Count the number of exposures (tally) for each instrument. For instruments that have exposures, partition the tally by various attributes and the exposure quality flags."
   ]
  },
  {
   "cell_type": "code",
   "execution_count": null,
   "id": "24",
   "metadata": {},
   "outputs": [],
   "source": [
    "# Exposure Report\n",
    "for instrum in allsrc.exp_src.exposures.keys():\n",
    "    md(f\"#### {instrum}: {len(allsrc.exp_src.exposures[instrum])} total exposures\")\n",
    "    df_dict = allsrc.fields_count_exposure(instrum)\n",
    "    for field_name, df in df_dict.items():\n",
    "        if df.empty:\n",
    "            continue\n",
    "        md(\"##### \" + field_name.title().replace(\"_\", \" \"))\n",
    "        display(HTML(df.style.hide().to_html(escape=False)))"
   ]
  },
  {
   "cell_type": "markdown",
   "id": "25",
   "metadata": {},
   "source": [
    "## Narrative Log <font style=\"background-color:green; color:white; font-size:20px\">BETA</font> \n",
    "#### <font style=\"background-color:#ffff99\">Possible Changes</font>\n",
    "- [ ] Group messages by hour? Might be great when there many simple messages minutes apart. Less so when tracebacks are included.\n",
    "- [ ] Truncate text messages to N chars (ending with \"...\" as link if truncated, link goes to page with full message record including text and all attributes)\n",
    "- [ ] Detect some kinds of \"blocks\" and render in smaller text (+ other format changes)"
   ]
  },
  {
   "cell_type": "code",
   "execution_count": null,
<<<<<<< HEAD
   "id": "28",
=======
   "id": "26",
   "metadata": {},
   "outputs": [],
   "source": [
    "allsrc.nar_src"
   ]
  },
  {
   "cell_type": "code",
   "execution_count": null,
   "id": "27",
>>>>>>> 67291138
   "metadata": {
    "editable": true,
    "slideshow": {
     "slide_type": ""
    },
    "tags": []
   },
   "outputs": [],
   "source": [
    "# Narrative Report\n",
    "# Time Log\n",
    "allrep.nar_rep.time_log_as_markdown()"
   ]
  },
  {
   "cell_type": "markdown",
<<<<<<< HEAD
   "id": "29",
=======
   "id": "28",
>>>>>>> 67291138
   "metadata": {},
   "source": [
    "## Consolidated Database <font style=\"background-color:yellow; color:black; font-size:20px\">DRAFT</font>\n",
    "Retrieve exposure records from ConsDB.  The Developer Only Section contains a list of ALL fields currently available in ConsDB per [ConsDB API](https://usdf-rsp.slac.stanford.edu/consdb/docs).\n",
    "\n",
    "- [ ] TODO: Integrate this and other queries into columns of other sections.\n",
    "- [ ] TODO: Remove this section from NightLog and incorporate it into ExposureDetail (linked to from DataLog on this page)"
   ]
  },
  {
   "cell_type": "code",
   "execution_count": null,
<<<<<<< HEAD
   "id": "30",
=======
   "id": "29",
>>>>>>> 67291138
   "metadata": {},
   "outputs": [],
   "source": [
    "allsrc.cdb_src.get_exposures(instrument=\"lsstcomcam\")"
   ]
  },
  {
   "cell_type": "markdown",
<<<<<<< HEAD
   "id": "31",
   "metadata": {},
   "source": [
    "## Merged time-log with compaction <font style=\"background-color:yellow; color:black; font-size:20px\">DRAFT</font>\n",
    "This merges the time-line of records from several sources (currently: `NightReport`, `ExposureLog`, `NarrativeLog`, `Almanac`). The resulting DataFrame is Compacted and Reduced into time bins of a specified duration.\n",
    "\n",
    "#### <font style=\"background-color:#ffff99\">Possible Changes</font>\n",
    "- [ ] Column specific width (and formatting in general)\n",
    "- [ ] ALERT in column 1: function of regular expression in messages (e.g.: fail, error)\n",
    "- [ ] Truncate very log messages. End truncated messages with \"(MORE...)\"\n",
    "- [ ] Add multi-index columns (Level-0=Source, Level-1=Field)\n",
    "- [ ] Link \"Source\" in multi-index to the external-to-Logging API that provided our data.\n",
    "- [x] Replace multiple rows in a period with a single row. And ...\n",
    "- [x] In Period: Replace multi-values in a column with a conctenation of the unique values.\n",
    "- [ ] Use Jinja2 Template to render DataFrame as HTML for much better formatting control"
=======
   "id": "30",
   "metadata": {},
   "source": [
    "## Links to related resources <font style=\"background-color:green; color:white; font-size:20px\">BETA</font>\n",
    "These tools were created outside of the TSSW Logging and Reporting group.  For more information about any of these, please see the respective tool owner."
>>>>>>> 67291138
   ]
  },
  {
   "cell_type": "code",
   "execution_count": null,
<<<<<<< HEAD
=======
   "id": "31",
   "metadata": {},
   "outputs": [],
   "source": [
    "DDV = (\n",
    "    f\"{server}/rubintv-dev/ddv/index.html\"\n",
    "    if \"summit\" in server\n",
    "    else f\"{server}/rubintv/ddv/index.html\"\n",
    ")\n",
    "md(\n",
    "    f\"\"\"\n",
    "- Access DDV part of RubinTV: {DDV}\n",
    "- [Chronograph]({server}/chronograf)\n",
    "\"\"\"\n",
    ")"
   ]
  },
  {
   "cell_type": "markdown",
>>>>>>> 67291138
   "id": "32",
   "metadata": {},
   "outputs": [],
   "source": [
    "display(HTML(tl.sutl(allsrc, delta=\"3h\")))"
   ]
  },
  {
   "cell_type": "markdown",
   "id": "33",
   "metadata": {},
   "source": [
    "-----------\n",
    "------------"
   ]
  },
  {
   "cell_type": "markdown",
   "id": "34",
   "metadata": {},
   "source": [
    "# Developer Only Section <font style=\"background-color:red; olor:black; font-size:20px\">REMOVE</font>\n",
    "Contains stuff only expected to be useful to developers.\n",
    "\n",
    "This may also contain sections that have moved out of the user section because they are no longer defined in the Storyboard."
   ]
  },
  {
   "cell_type": "markdown",
   "id": "35",
   "metadata": {},
   "source": [
    "## Overview \n"
   ]
  },
  {
   "cell_type": "code",
   "execution_count": null,
   "id": "36",
   "metadata": {},
   "outputs": [],
   "source": [
    "# Display overview of Report context\n",
    "try:\n",
    "    import lsst.ts.logging_and_reporting.version\n",
    "\n",
    "    lrversion = lsst.ts.logging_and_reporting.version.__version__\n",
    "except:\n",
    "    lrversion = \"LIVE\"\n",
    "\n",
    "try:\n",
    "    from lsst.summit.utils import ConsDbClient\n",
    "\n",
    "    have_consdb = True\n",
    "except:\n",
    "    have_consdb = False\n",
    "md(\n",
    "    f\"\"\"## Project-Wide Night(s) Report \n",
    "- Run on logs and databases from **{server}/**\n",
    "- Report **{days} observing night(s)** with the last reported night starting on **{date}**.\n",
    "- min_dayobs={allsrc.min_dayobs!r}, max_dayobs={allsrc.max_dayobs!r}\n",
    "- Using ***Prototype* Logging and Reporting** Version: **{lrversion}**\n",
    "- {have_consdb = }\n",
    "- {dev_msg}\n",
    "- {allsrc.nig_src.timeout=}\n",
    "\"\"\"\n",
    ")"
   ]
  },
  {
   "cell_type": "markdown",
   "id": "37",
   "metadata": {},
   "source": [
    "## Data Status\n",
    "This may be useful for diagnosing reports that give unexpected results."
   ]
  },
  {
   "cell_type": "code",
   "execution_count": null,
   "id": "38",
   "metadata": {},
   "outputs": [],
   "source": [
    "df = pd.DataFrame(allsrc.get_data_status())\n",
    "table = df.to_html(index=False, render_links=True, escape=False)\n",
    "display(HTML(table))"
   ]
  },
  {
   "cell_type": "markdown",
   "id": "39",
   "metadata": {},
   "source": [
    "## This report uses the following data sources\n",
    "- NightReport\n",
    "- Exposurelog\n",
    "- Narrativelog\n",
    "- EFD\n",
    "- ConsDB\n",
    "- (DDV)\n",
    "- (Almanac from Astroplan)"
   ]
  },
  {
   "cell_type": "markdown",
   "id": "40",
   "metadata": {},
   "source": [
    "## Where was this run?\n",
    "\n",
    "The environments that have everything needed to run this page are:\n",
    "\n",
    "    https://summit-lsp.lsst.codes\n",
    "    https://usdf-rsp-dev.slac.stanford.edu\n",
    "\n",
    "However, Times Square does not run on the Summit. It does run on USDF-dev.\n"
   ]
  },
  {
   "cell_type": "markdown",
   "id": "41",
   "metadata": {},
   "source": [
    "## Available Consolidated Database fields\n",
    "It should be easy to add data to this report when it corresponds to any of the fields listed below. \n",
    "\n",
    "**Format:** *instrument/tablename/fieldname*\n",
    "\n",
    "TODO: index by fieldname, multi-index columm = (Instrument, TableName), val = yes or NA"
   ]
  },
  {
   "cell_type": "code",
   "execution_count": null,
   "id": "42",
   "metadata": {},
   "outputs": [],
   "source": [
    "#! txt = '\\n- '.join(allsrc.cdb_src.all_available_fields)\n",
    "#! md(f'- {txt}')\n",
    "table = \"\"\n",
    "table += \"\\n| instrument | tablename | fieldname |\"\n",
    "table += \"\\n| :--------: | :-------: | :-------: |\"\n",
    "for field in allsrc.cdb_src.all_available_fields:\n",
    "    table += f'\\n| {field.replace(\"/\",\" | \")} |'\n",
    "md(table)"
   ]
  },
  {
   "cell_type": "markdown",
   "id": "43",
   "metadata": {},
   "source": [
    "## Section overviews moved here"
   ]
  },
  {
   "cell_type": "code",
   "execution_count": null,
   "id": "44",
   "metadata": {},
   "outputs": [],
   "source": [
    "# Night Report Overview\n",
    "allrep.nig_rep.overview()\n",
    "# Exposure Report Overview\n",
    "allrep.exp_rep.overview()\n",
    "# Narrative Report Overview\n",
    "allrep.nar_rep.overview()"
   ]
  },
  {
   "cell_type": "code",
   "execution_count": null,
   "id": "45",
   "metadata": {},
   "outputs": [],
   "source": [
    "# Conditionally display our current ability to connect to all needed endpoints.\n",
    "if False and not os.environ.get(\"EXTERNAL_INSTANCE_URL\"):\n",
    "    md(\"## Dashboard\")\n",
    "    md(\"(This is not done when running under Times Square.)\")\n",
    "    %run ./dashboard.ipynb"
   ]
  },
  {
   "cell_type": "code",
   "execution_count": null,
   "id": "46",
   "metadata": {},
   "outputs": [],
   "source": [
    "# Time Log\n",
    "#! allrep.exp_rep.time_log_as_markdown()"
   ]
  },
  {
   "cell_type": "markdown",
   "id": "47",
   "metadata": {},
   "source": [
    "## Finale"
   ]
  },
  {
   "cell_type": "code",
   "execution_count": null,
   "id": "48",
   "metadata": {},
   "outputs": [],
   "source": [
    "print(f\"Elapsed time (excluding code import): {timer.toc:.1f} seconds\")\n",
    "print(f\"Finished {str(dt.datetime.now().replace(microsecond=0))} UTC\")"
   ]
  }
 ],
 "metadata": {
  "kernelspec": {
   "display_name": "Python 3 (ipykernel)",
   "language": "python",
   "name": "python3"
  },
  "language_info": {
   "codemirror_mode": {
    "name": "ipython",
    "version": 3
   },
   "file_extension": ".py",
   "mimetype": "text/x-python",
   "name": "python",
   "nbconvert_exporter": "python",
   "pygments_lexer": "ipython3",
   "version": "3.11.9"
  }
 },
 "nbformat": 4,
 "nbformat_minor": 5
}<|MERGE_RESOLUTION|>--- conflicted
+++ resolved
@@ -282,7 +282,6 @@
    "id": "16",
    "metadata": {},
    "source": [
-<<<<<<< HEAD
     "## Links to related resources <font style=\"background-color:green; color:white; font-size:20px\">BETA</font>\n",
     "These tools were created outside of the TSSW Logging and Reporting group.  For more information about any of these, please see the respective tool owner."
    ]
@@ -314,8 +313,6 @@
    "id": "18",
    "metadata": {},
    "source": [
-=======
->>>>>>> 67291138
     "## Time Accounting <font style=\"background-color:green; color:white; font-size:20px\">BETA</font>\n",
     "TODO:\n",
     "- Time-loss for Fault and Weather  (very rarely in narrativelog/messages)\n",
@@ -331,7 +328,7 @@
   {
    "cell_type": "code",
    "execution_count": null,
-   "id": "17",
+   "id": "19",
    "metadata": {},
    "outputs": [],
    "source": [
@@ -343,7 +340,7 @@
   },
   {
    "cell_type": "markdown",
-   "id": "18",
+   "id": "20",
    "metadata": {},
    "source": [
     "- (1) *Expected* slew time as per Schedular\n",
@@ -352,7 +349,7 @@
   },
   {
    "cell_type": "markdown",
-   "id": "19",
+   "id": "21",
    "metadata": {},
    "source": [
     "## Jira Tickets <font style=\"background-color:green; color:white; font-size:20px\">BETA</font> \n",
@@ -364,7 +361,7 @@
   {
    "cell_type": "code",
    "execution_count": null,
-   "id": "20",
+   "id": "22",
    "metadata": {},
    "outputs": [],
    "source": [
@@ -378,7 +375,7 @@
   {
    "cell_type": "code",
    "execution_count": null,
-   "id": "21",
+   "id": "23",
    "metadata": {},
    "outputs": [],
    "source": [
@@ -399,7 +396,7 @@
   },
   {
    "cell_type": "markdown",
-   "id": "22",
+   "id": "24",
    "metadata": {},
    "source": [
     "## BLOCKS Observed <font style=\"background-color:yellow; color:black; font-size:20px\">DRAFT</font>\n",
@@ -408,7 +405,7 @@
   },
   {
    "cell_type": "markdown",
-   "id": "23",
+   "id": "25",
    "metadata": {},
    "source": [
     "## Data Log <font style=\"background-color:green; color:white; font-size:20px\">BETA</font>\n",
@@ -418,7 +415,7 @@
   {
    "cell_type": "code",
    "execution_count": null,
-   "id": "24",
+   "id": "26",
    "metadata": {},
    "outputs": [],
    "source": [
@@ -435,7 +432,7 @@
   },
   {
    "cell_type": "markdown",
-   "id": "25",
+   "id": "27",
    "metadata": {},
    "source": [
     "## Narrative Log <font style=\"background-color:green; color:white; font-size:20px\">BETA</font> \n",
@@ -448,10 +445,7 @@
   {
    "cell_type": "code",
    "execution_count": null,
-<<<<<<< HEAD
    "id": "28",
-=======
-   "id": "26",
    "metadata": {},
    "outputs": [],
    "source": [
@@ -461,8 +455,7 @@
   {
    "cell_type": "code",
    "execution_count": null,
-   "id": "27",
->>>>>>> 67291138
+   "id": "29",
    "metadata": {
     "editable": true,
     "slideshow": {
@@ -479,11 +472,7 @@
   },
   {
    "cell_type": "markdown",
-<<<<<<< HEAD
-   "id": "29",
-=======
-   "id": "28",
->>>>>>> 67291138
+   "id": "30",
    "metadata": {},
    "source": [
     "## Consolidated Database <font style=\"background-color:yellow; color:black; font-size:20px\">DRAFT</font>\n",
@@ -496,11 +485,7 @@
   {
    "cell_type": "code",
    "execution_count": null,
-<<<<<<< HEAD
-   "id": "30",
-=======
-   "id": "29",
->>>>>>> 67291138
+   "id": "31",
    "metadata": {},
    "outputs": [],
    "source": [
@@ -509,8 +494,7 @@
   },
   {
    "cell_type": "markdown",
-<<<<<<< HEAD
-   "id": "31",
+   "id": "32",
    "metadata": {},
    "source": [
     "## Merged time-log with compaction <font style=\"background-color:yellow; color:black; font-size:20px\">DRAFT</font>\n",
@@ -525,41 +509,12 @@
     "- [x] Replace multiple rows in a period with a single row. And ...\n",
     "- [x] In Period: Replace multi-values in a column with a conctenation of the unique values.\n",
     "- [ ] Use Jinja2 Template to render DataFrame as HTML for much better formatting control"
-=======
-   "id": "30",
-   "metadata": {},
-   "source": [
-    "## Links to related resources <font style=\"background-color:green; color:white; font-size:20px\">BETA</font>\n",
-    "These tools were created outside of the TSSW Logging and Reporting group.  For more information about any of these, please see the respective tool owner."
->>>>>>> 67291138
-   ]
-  },
-  {
-   "cell_type": "code",
-   "execution_count": null,
-<<<<<<< HEAD
-=======
-   "id": "31",
-   "metadata": {},
-   "outputs": [],
-   "source": [
-    "DDV = (\n",
-    "    f\"{server}/rubintv-dev/ddv/index.html\"\n",
-    "    if \"summit\" in server\n",
-    "    else f\"{server}/rubintv/ddv/index.html\"\n",
-    ")\n",
-    "md(\n",
-    "    f\"\"\"\n",
-    "- Access DDV part of RubinTV: {DDV}\n",
-    "- [Chronograph]({server}/chronograf)\n",
-    "\"\"\"\n",
-    ")"
-   ]
-  },
-  {
-   "cell_type": "markdown",
->>>>>>> 67291138
-   "id": "32",
+   ]
+  },
+  {
+   "cell_type": "code",
+   "execution_count": null,
+   "id": "33",
    "metadata": {},
    "outputs": [],
    "source": [
@@ -568,7 +523,7 @@
   },
   {
    "cell_type": "markdown",
-   "id": "33",
+   "id": "34",
    "metadata": {},
    "source": [
     "-----------\n",
@@ -577,7 +532,7 @@
   },
   {
    "cell_type": "markdown",
-   "id": "34",
+   "id": "35",
    "metadata": {},
    "source": [
     "# Developer Only Section <font style=\"background-color:red; olor:black; font-size:20px\">REMOVE</font>\n",
@@ -588,7 +543,7 @@
   },
   {
    "cell_type": "markdown",
-   "id": "35",
+   "id": "36",
    "metadata": {},
    "source": [
     "## Overview \n"
@@ -597,7 +552,7 @@
   {
    "cell_type": "code",
    "execution_count": null,
-   "id": "36",
+   "id": "37",
    "metadata": {},
    "outputs": [],
    "source": [
@@ -630,7 +585,7 @@
   },
   {
    "cell_type": "markdown",
-   "id": "37",
+   "id": "38",
    "metadata": {},
    "source": [
     "## Data Status\n",
@@ -640,7 +595,7 @@
   {
    "cell_type": "code",
    "execution_count": null,
-   "id": "38",
+   "id": "39",
    "metadata": {},
    "outputs": [],
    "source": [
@@ -651,7 +606,7 @@
   },
   {
    "cell_type": "markdown",
-   "id": "39",
+   "id": "40",
    "metadata": {},
    "source": [
     "## This report uses the following data sources\n",
@@ -666,7 +621,7 @@
   },
   {
    "cell_type": "markdown",
-   "id": "40",
+   "id": "41",
    "metadata": {},
    "source": [
     "## Where was this run?\n",
@@ -681,7 +636,7 @@
   },
   {
    "cell_type": "markdown",
-   "id": "41",
+   "id": "42",
    "metadata": {},
    "source": [
     "## Available Consolidated Database fields\n",
@@ -695,7 +650,7 @@
   {
    "cell_type": "code",
    "execution_count": null,
-   "id": "42",
+   "id": "43",
    "metadata": {},
    "outputs": [],
    "source": [
@@ -711,7 +666,7 @@
   },
   {
    "cell_type": "markdown",
-   "id": "43",
+   "id": "44",
    "metadata": {},
    "source": [
     "## Section overviews moved here"
@@ -720,7 +675,7 @@
   {
    "cell_type": "code",
    "execution_count": null,
-   "id": "44",
+   "id": "45",
    "metadata": {},
    "outputs": [],
    "source": [
@@ -735,7 +690,7 @@
   {
    "cell_type": "code",
    "execution_count": null,
-   "id": "45",
+   "id": "46",
    "metadata": {},
    "outputs": [],
    "source": [
@@ -749,7 +704,7 @@
   {
    "cell_type": "code",
    "execution_count": null,
-   "id": "46",
+   "id": "47",
    "metadata": {},
    "outputs": [],
    "source": [
@@ -759,7 +714,7 @@
   },
   {
    "cell_type": "markdown",
-   "id": "47",
+   "id": "48",
    "metadata": {},
    "source": [
     "## Finale"
@@ -768,7 +723,7 @@
   {
    "cell_type": "code",
    "execution_count": null,
-   "id": "48",
+   "id": "49",
    "metadata": {},
    "outputs": [],
    "source": [
