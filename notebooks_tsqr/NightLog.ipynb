{
 "cells": [
  {
   "cell_type": "markdown",
   "id": "0",
   "metadata": {
    "jp-MarkdownHeadingCollapsed": true
   },
   "source": [
    "# About this Page\n",
    "## What is new in this application?(newest change at top of list)\n",
    "- Exposure quality flag added to Exposure Detail (accessed by following row links in Data Log)\n",
    "- Bullet proof parameters\n",
    "- Do not show Time Loss info unless it is greater than zero (Narrative log)\n",
    "- Do not show software or hardware components (they are rarely used anyhow)\n",
    "- <font style=\"background-color:#ffff99\">Embedded comments and questions to reader (Yellow background)</font>\n",
    "- This page tries to work around existing problems with APIs used for source data. (There is a ticket to fix the APIs)\n",
    "- <font style=\"background-color:red; color:#90EE90\">Errors from APIs are displayed in this page (Red background).</font>\n"
   ]
  },
  {
   "cell_type": "code",
   "execution_count": null,
   "id": "1",
   "metadata": {},
   "outputs": [],
   "source": [
    "# Parameters.\n",
    "# Times Square replaces this cell with the user's parameters.\n",
    "# So, don't put anything else here!\n",
    "\n",
    "# day_obs values: TODAY, YESTERDAY, YYYY-MM-DD\n",
    "# Report on observing nights that start upto but not included this day.\n",
    "#!day_obs = '2024-09-25' # Value to use for local testing (Summit)\n",
<<<<<<< HEAD
    "day_obs = \"YESTERDAY\"  # TODO Change to 'YESTERDAY' and 'TODAY' to test with default before push\n",
=======
    "day_obs = (\n",
    "    \"TODAY\"  # TODO Change to 'YESTERDAY' and 'TODAY' to test with default before push\n",
    ")\n",
>>>>>>> 34e007bc
    "\n",
    "# Total number of days of data to display (ending on day_obs)\n",
    "number_of_days = \"1\"  # TODO Change to '1' to test with default before push\n",
    "\n",
    "verbose = \"false\"  # TODO change to false before push, else true"
   ]
  },
  {
   "cell_type": "code",
   "execution_count": null,
   "id": "2",
   "metadata": {},
   "outputs": [],
   "source": [
    "# IMPORT everything\n",
    "import datetime as dt\n",
    "import os\n",
    "from collections import defaultdict\n",
    "from pprint import pformat, pp\n",
    "from urllib.parse import urlencode, urlparse\n",
    "import pandas as pd\n",
    "from IPython.display import HTML\n",
    "\n",
    "# When running under Times Square, install pkg from github.\n",
    "# Otherwise use what is installed locally (intended to be dev editiable pkg)\n",
    "if os.environ.get(\"EXTERNAL_INSTANCE_URL\"):\n",
    "    dev_msg = (\n",
    "        'Installing \"lsst.ts.logging_and_reporting\" from github using \"prototype\" branch. \\n'\n",
    "        \"TODO: Make the need for this go away by getting Logging_and_Reporting installed in RSP.\"\n",
    "    )\n",
    "    !pip install --upgrade git+https://github.com/lsst-ts/ts_logging_and_reporting.git@prototype > /dev/null 2>&1\n",
    "else:\n",
    "    dev_msg = \"Imported lsst.ts.logging_and_reporting from local packages.\"\n",
    "from lsst.ts.logging_and_reporting.all_sources import AllSources\n",
    "from lsst.ts.logging_and_reporting.all_reports import AllReports\n",
    "import lsst.ts.logging_and_reporting.utils as ut\n",
    "from lsst.ts.logging_and_reporting.reports import md, mdlist, mdpathlink\n",
    "from lsst.ts.logging_and_reporting.reports import html_draft, html_beta"
   ]
  },
  {
   "cell_type": "code",
   "execution_count": null,
   "id": "3",
   "metadata": {},
   "outputs": [],
   "source": [
    "# Set default env to \"usdf\" and try before PUSH to repo.\n",
    "# The default provided here is for local testing. Under Times Square it is ignored.\n",
    "server = os.environ.get(\n",
    "    \"EXTERNAL_INSTANCE_URL\", ut.Server.usdf\n",
    ")  # TODO try with \"usdf\" before push (also \"summit\")"
   ]
  },
  {
   "cell_type": "code",
   "execution_count": null,
   "id": "4",
   "metadata": {},
   "outputs": [],
   "source": [
    "# Validate parameters, return usable ones\n",
    "usable, error = ut.fallback_parameters(day_obs, number_of_days, verbose)\n",
    "if error:\n",
    "    print(error)\n",
    "\n",
    "date = ut.get_datetime_from_dayobs_str(usable[\"day_obs\"])\n",
    "# date:  is EXCLUSIVE (upto, but not including)\n",
    "days = usable[\"number_of_days\"]\n",
    "verbose = usable[\"verbose\"]\n",
    "\n",
    "# Thus: [min_day_obs,max_day_obs)\n",
    "# Format: string, YYYY-MM-DD\n",
    "min_date = date - dt.timedelta(days=days - 1)\n",
    "max_date = date + dt.timedelta(days=1)\n",
    "min_day_obs = min_date.strftime(\"%Y-%m-%d\")  # Inclusive\n",
    "max_day_obs = max_date.strftime(\"%Y-%m-%d\")  # prep for Exclusive"
   ]
  },
  {
   "cell_type": "code",
   "execution_count": null,
   "id": "5",
   "metadata": {},
   "outputs": [],
   "source": [
    "# Read records from (almost) all sources\n",
    "timer = ut.Timer()\n",
    "allsrc = AllSources(\n",
    "    server_url=server,\n",
    "    min_dayobs=min_day_obs,\n",
    "    max_dayobs=max_day_obs,\n",
    "    verbose=verbose,\n",
    "    limit=5000,\n",
    "    exclude_instruments=[],  # TODO change to empty list before push\n",
    ")\n",
    "allrep = AllReports(allsrc=allsrc)"
   ]
  },
  {
   "cell_type": "markdown",
   "id": "6",
   "metadata": {},
   "source": [
    "----------"
   ]
  },
  {
   "cell_type": "code",
   "execution_count": null,
   "id": "7",
   "metadata": {},
   "outputs": [],
   "source": [
    "instrum_str = \", \".join(list(allsrc.exp_src.instruments.keys()))\n",
    "md(f\"# Showing data for {min_date.date()} to {max_date.date()} for {instrum_str}\")\n",
    "md(\n",
    "    f\"Most recently run on: **{dt.datetime.now().replace(microsecond=0).isoformat(sep=' ')}**\"\n",
    ")"
   ]
  },
  {
   "cell_type": "markdown",
   "id": "8",
   "metadata": {},
   "source": [
    "# Table of Contents\n",
    "* [Night Report](#Night-Report-BETA)\n",
    "    - AuxTel\n",
    "    - Simonyi\n",
    "* [Almanac](#Almanac-BETA)\n",
    "* [Summary plots of whole night](#Summary-plots-of-whole-night-DRAFT)\n",
    "* [Time Accounting](#Time-Accounting-DRAFT)\n",
    "* [Jira Tickets](#Jira-Tickets-BETA)\n",
    "    - AuxTel\n",
    "    - Simonyi\n",
    "* [BLOCKS Observed](#BLOCKS-Observed-DRAFT)\n",
    "    - AuxTel\n",
    "    - Simonyi\n",
    "* [Data Log](#Data-Log-BETA)\n",
    "* [Narrative Log](#Narrative-Log-BETA)\n",
    "* [Developer Only Section](#Developer-Only-Section-REMOVE)"
   ]
  },
  {
   "cell_type": "markdown",
   "id": "9",
   "metadata": {},
   "source": [
    "## Night Report <font style=\"background-color:green; color:white; font-size:20px\">BETA</font> \n",
    "#### <font style=\"background-color:#ffff99\">Possible Changes</font>\n",
    "- Word wrap instead of chopping words at end of line?\n",
    "- (Add summary from AI)"
   ]
  },
  {
   "cell_type": "code",
   "execution_count": null,
   "id": "10",
   "metadata": {},
   "outputs": [],
   "source": [
    "# Night Report\n",
    "# Display time log\n",
    "allrep.nig_rep.time_log_as_markdown()"
   ]
  },
  {
   "cell_type": "markdown",
   "id": "11",
   "metadata": {},
   "source": [
    "## Almanac <font style=\"background-color:green; color:white; font-size:20px\">BETA</font> \n",
    "<font style=\"background-color:#ffff99\">\n",
    "Add column for Chile timezone?\n",
    "</font>"
   ]
  },
  {
   "cell_type": "code",
   "execution_count": null,
   "id": "12",
   "metadata": {},
   "outputs": [],
   "source": [
    "# Display various almanac values (for moon, sun)\n",
    "#!rep.AlmanacReport().day_obs_report(min_day_obs)\n",
    "allrep.alm_rep.day_obs_report()"
   ]
  },
  {
   "cell_type": "markdown",
   "id": "13",
   "metadata": {},
   "source": [
    "## Summary plots of whole night <font style=\"background-color:yellow; color:black; font-size:20px\">DRAFT</font>"
   ]
  },
  {
   "cell_type": "markdown",
   "id": "14",
   "metadata": {},
   "source": [
    "(content not yet defined in storyboard)\n",
    "#### <font style=\"background-color:#ffff99\">Possible Features</font>\n",
    "- plot_observation_gap_detail"
   ]
  },
  {
   "cell_type": "code",
   "execution_count": null,
   "id": "15",
   "metadata": {},
   "outputs": [],
   "source": [
    "# Plot Observation (Exposure) gaps\n",
    "# rollup,detail = allsrc.get_observation_gaps()\n",
    "# allrep.plot_observation_gap_detail(detail)"
   ]
  },
  {
   "cell_type": "markdown",
   "id": "16",
   "metadata": {},
   "source": [
    "## DDV <font style=\"background-color:green; color:white; font-size:20px\">BETA</font>"
   ]
  },
  {
   "cell_type": "code",
   "execution_count": null,
   "id": "17",
   "metadata": {},
   "outputs": [],
   "source": [
    "DDV = (\n",
    "    f\"{server}/rubintv-dev/ddv/index.html\"\n",
    "    if \"summit\" in server\n",
    "    else f\"{server}/rubintv/ddv/index.html\"\n",
    ")\n",
    "md(f\"Access DDV part of RubinTV: {DDV}\")"
   ]
  },
  {
   "cell_type": "markdown",
   "id": "18",
   "metadata": {},
   "source": [
    "## Time Accounting <font style=\"background-color:green; color:white; font-size:20px\">BETA</font>\n",
    "TODO:\n",
    "- Time-loss for Fault and Weather  (very rarely in narrativelog/messages)\n",
    "- SlewTime from TMAEvent (or similar)\n",
    "\n",
    "SlewTime (and probably others) from EFD are only EXPECTED (topic=\"lsst.sal.Scheduler.logevent_target\"), not ACTUAL.\n",
    "To get ACTUAL time, we need to use something like \n",
    "[**TMAEvent**](https://github.com/lsst-sitcom/summit_utils/blob/f901ca4943c082500a1f357eb070a4971925c476/python/lsst/summit/utils/tmaUtils.py#L1195) \n",
    "to combine multiple real events into a synthetic event.  See DM-46102.\n"
   ]
  },
  {
   "cell_type": "code",
   "execution_count": null,
   "id": "19",
   "metadata": {},
   "outputs": [],
   "source": [
    "# Exposure Tally\n",
    "tally = await allsrc.night_tally_observation_gaps()\n",
    "if tally:\n",
    "    display(pd.DataFrame(tally))"
   ]
  },
  {
   "cell_type": "markdown",
   "id": "20",
   "metadata": {},
   "source": [
    "- (1) *Expected* slew time as per Schedular\n",
    "- (2) There is no practical way to get detector read-out time.  A value of 2.3 seconds was inferred from experiments."
   ]
  },
  {
   "cell_type": "markdown",
   "id": "21",
   "metadata": {},
   "source": [
    "## Jira Tickets <font style=\"background-color:green; color:white; font-size:20px\">BETA</font> \n",
    "#### <font style=\"background-color:#ffff99\">Possible Changes</font>\n",
    "- Observing Operations - OBS\n",
    "- TODO: better tickets using Jira API to get selected fields (which) from tickets"
   ]
  },
  {
   "cell_type": "code",
   "execution_count": null,
   "id": "22",
   "metadata": {},
   "outputs": [],
   "source": [
    "if allsrc.urls:\n",
    "    for url in allsrc.urls:\n",
    "        md(f\"- {mdpathlink(url)}\")"
   ]
  },
  {
   "cell_type": "code",
   "execution_count": null,
   "id": "23",
   "metadata": {},
   "outputs": [],
   "source": [
    "# Display Jira BLOCKS\n",
    "front = \"https://rubinobs.atlassian.net/projects/BLOCK?selectedItem=com.atlassian.plugins.atlassian-connect-plugin:com.kanoah.test-manager__main-project-page#!/\"\n",
    "tickets = allsrc.nig_src.nightly_tickets()\n",
    "if tickets:\n",
    "    mdstr = \"#### Nightly Jira BLOCKs\"\n",
    "    for day, url_list in tickets.items():\n",
    "        mdstr += f\"\\n- {day}\"\n",
    "        for ticket_url in url_list:\n",
    "            mdstr += f'\\n    - [{ticket_url.replace(front,\"\")}]({ticket_url})'\n",
    "    md(mdstr)\n",
    "else:\n",
    "    endpoint_url = allsrc.nig_src.status[\"reports\"][\"endpoint_url\"]\n",
    "    md(f\"No tickets found using: [API Data]({endpoint_url}) in `confluence_url`.\")"
   ]
  },
  {
   "cell_type": "markdown",
   "id": "24",
   "metadata": {},
   "source": [
    "## BLOCKS Observed <font style=\"background-color:yellow; color:black; font-size:20px\">DRAFT</font>\n",
    "- TODO: BLOCKS observed"
   ]
  },
  {
   "cell_type": "markdown",
   "id": "25",
   "metadata": {},
   "source": [
    "## Data Log <font style=\"background-color:green; color:white; font-size:20px\">BETA</font>\n",
    "Count the number of exposures (tally) for each instrument. For instruments that have exposures, partition the tally by various attributes and the exposure quality flags."
   ]
  },
  {
   "cell_type": "code",
   "execution_count": null,
   "id": "26",
   "metadata": {},
   "outputs": [],
   "source": [
    "# Exposure Report\n",
    "for instrum in allsrc.exp_src.exposures.keys():\n",
<<<<<<< HEAD
    "    md(f'#### {instrum}: {len(allsrc.exp_src.exposures[instrum])} total exposures')\n",
=======
    "    md(f\"**{instrum}: {len(allsrc.exp_src.exposures[instrum])} total exposures**\")\n",
>>>>>>> 34e007bc
    "    df_dict = allsrc.fields_count_exposure(instrum)\n",
    "    for field_name, df in df_dict.items():\n",
    "        if df.empty:\n",
    "            continue\n",
<<<<<<< HEAD
    "        md('##### ' + field_name.title().replace('_',' '))\n",
=======
    "        print(field_name.title().replace(\"_\", \" \"))\n",
>>>>>>> 34e007bc
    "        display(HTML(df.style.hide().to_html(escape=False)))"
   ]
  },
  {
   "cell_type": "markdown",
   "id": "27",
   "metadata": {},
   "source": [
    "## Narrative Log <font style=\"background-color:green; color:white; font-size:20px\">BETA</font> \n",
    "#### <font style=\"background-color:#ffff99\">Possible Changes</font>\n",
    "- Group messages by hour? Might be great when there many simple messages minutes apart. Less so when tracebacks are included.\n",
    "- Truncate text messages to N chars (ending with \"...\" as link if truncated, link goes to page with full message record including text and all attributes)\n",
    "- Detect some kinds of \"blocks\" and render in smaller text (+ other format changes)"
   ]
  },
  {
   "cell_type": "code",
   "execution_count": null,
   "id": "28",
   "metadata": {
    "editable": true,
    "slideshow": {
     "slide_type": ""
    },
    "tags": []
   },
   "outputs": [],
   "source": [
    "# Narrative Report\n",
    "# Time Log\n",
    "allrep.nar_rep.time_log_as_markdown()"
   ]
  },
  {
   "cell_type": "markdown",
   "id": "29",
   "metadata": {},
   "source": [
    "-----------\n",
    "------------"
   ]
  },
  {
   "cell_type": "markdown",
   "id": "30",
   "metadata": {},
   "source": [
    "# Developer Only Section <font style=\"background-color:red; olor:black; font-size:20px\">REMOVE</font>\n",
    "Contains stuff only expected to be useful to developers.\n",
    "\n",
    "This may also contain sections that have moved out of the user section because they are no longer defined in the Storyboard."
   ]
  },
  {
   "cell_type": "markdown",
   "id": "31",
   "metadata": {},
   "source": [
    "## Overview \n"
   ]
  },
  {
   "cell_type": "code",
   "execution_count": null,
   "id": "32",
   "metadata": {},
   "outputs": [],
   "source": [
    "# Display overview of Report context\n",
    "try:\n",
    "    import lsst.ts.logging_and_reporting.version\n",
    "\n",
    "    lrversion = lsst.ts.logging_and_reporting.version.__version__\n",
    "except:\n",
    "    lrversion = \"LIVE\"\n",
    "\n",
    "try:\n",
    "    from lsst.summit.utils import ConsDbClient\n",
    "\n",
    "    have_consdb = True\n",
    "except:\n",
    "    have_consdb = False\n",
    "md(\n",
    "    f\"\"\"## Project-Wide Night(s) Report \n",
    "- Run on logs and databases from **{server}/**\n",
    "- Report **{days} observing night(s)** with the last reported night starting on **{date}**.\n",
    "- min_dayobs={allsrc.min_dayobs!r}, max_dayobs={allsrc.max_dayobs!r}\n",
    "- Using ***Prototype* Logging and Reporting** Version: **{lrversion}**\n",
    "- {have_consdb = }\n",
    "- {dev_msg}\n",
    "- {allsrc.nig_src.timeout=}\n",
    "\"\"\"\n",
    ")"
   ]
  },
  {
   "cell_type": "markdown",
   "id": "33",
   "metadata": {},
   "source": [
    "## Data Status\n",
    "This may be useful for diagnosing reports that give unexpected results."
   ]
  },
  {
   "cell_type": "code",
   "execution_count": null,
   "id": "34",
   "metadata": {},
   "outputs": [],
   "source": [
    "df = pd.DataFrame(allsrc.get_data_status())\n",
    "table = df.to_html(index=False, render_links=True, escape=False)\n",
    "display(HTML(table))"
   ]
  },
  {
   "cell_type": "markdown",
   "id": "35",
   "metadata": {},
   "source": [
    "## This report uses the following data sources\n",
    "- NightReport\n",
    "- Exposurelog\n",
    "- Narrativelog\n",
    "- EFD\n",
    "- ConsDB\n",
    "- (DDV)\n",
    "- (Almanac from Astroplan)"
   ]
  },
  {
   "cell_type": "markdown",
   "id": "36",
   "metadata": {},
   "source": [
    "## Where was this run?\n",
    "\n",
    "The environments that have everything needed to run this page are:\n",
    "\n",
    "    https://summit-lsp.lsst.codes\n",
    "    https://usdf-rsp-dev.slac.stanford.edu\n",
    "\n",
    "However, Times Square does not run on the Summit. It does run on USDF-dev.\n"
   ]
  },
  {
   "cell_type": "markdown",
   "id": "37",
   "metadata": {},
   "source": [
    "## Section overviews moved here"
   ]
  },
  {
   "cell_type": "code",
   "execution_count": null,
   "id": "38",
   "metadata": {},
   "outputs": [],
   "source": [
    "# Night Report Overview\n",
    "allrep.nig_rep.overview()\n",
    "# Exposure Report Overview\n",
    "allrep.exp_rep.overview()\n",
    "# Narrative Report Overview\n",
    "allrep.nar_rep.overview()"
   ]
  },
  {
   "cell_type": "code",
   "execution_count": null,
   "id": "39",
   "metadata": {},
   "outputs": [],
   "source": [
    "# Conditionally display our current ability to connect to all needed endpoints.\n",
    "if False and not os.environ.get(\"EXTERNAL_INSTANCE_URL\"):\n",
    "    md(\"## Dashboard\")\n",
    "    md(\"(This is not done when running under Times Square.)\")\n",
    "    %run ./dashboard.ipynb"
   ]
  },
  {
   "cell_type": "code",
   "execution_count": null,
   "id": "40",
   "metadata": {},
   "outputs": [],
   "source": [
    "# Time Log\n",
    "#! allrep.exp_rep.time_log_as_markdown()"
   ]
  },
  {
   "cell_type": "markdown",
   "id": "41",
   "metadata": {},
   "source": [
    "## Finale"
   ]
  },
  {
   "cell_type": "code",
   "execution_count": null,
   "id": "42",
   "metadata": {},
   "outputs": [],
   "source": [
    "print(f\"Elapsed time (excluding code import): {timer.toc:.1f} seconds\")\n",
    "print(f\"Finished {str(dt.datetime.now().replace(microsecond=0))} UTC\")"
   ]
  }
 ],
 "metadata": {
  "kernelspec": {
   "display_name": "Python 3 (ipykernel)",
   "language": "python",
   "name": "python3"
  },
  "language_info": {
   "codemirror_mode": {
    "name": "ipython",
    "version": 3
   },
   "file_extension": ".py",
   "mimetype": "text/x-python",
   "name": "python",
   "nbconvert_exporter": "python",
   "pygments_lexer": "ipython3",
   "version": "3.11.10"
  }
 },
 "nbformat": 4,
 "nbformat_minor": 5
}<|MERGE_RESOLUTION|>--- conflicted
+++ resolved
@@ -32,13 +32,7 @@
     "# day_obs values: TODAY, YESTERDAY, YYYY-MM-DD\n",
     "# Report on observing nights that start upto but not included this day.\n",
     "#!day_obs = '2024-09-25' # Value to use for local testing (Summit)\n",
-<<<<<<< HEAD
     "day_obs = \"YESTERDAY\"  # TODO Change to 'YESTERDAY' and 'TODAY' to test with default before push\n",
-=======
-    "day_obs = (\n",
-    "    \"TODAY\"  # TODO Change to 'YESTERDAY' and 'TODAY' to test with default before push\n",
-    ")\n",
->>>>>>> 34e007bc
     "\n",
     "# Total number of days of data to display (ending on day_obs)\n",
     "number_of_days = \"1\"  # TODO Change to '1' to test with default before push\n",
@@ -392,20 +386,12 @@
    "source": [
     "# Exposure Report\n",
     "for instrum in allsrc.exp_src.exposures.keys():\n",
-<<<<<<< HEAD
-    "    md(f'#### {instrum}: {len(allsrc.exp_src.exposures[instrum])} total exposures')\n",
-=======
-    "    md(f\"**{instrum}: {len(allsrc.exp_src.exposures[instrum])} total exposures**\")\n",
->>>>>>> 34e007bc
+    "    md(f\"#### {instrum}: {len(allsrc.exp_src.exposures[instrum])} total exposures\")\n",
     "    df_dict = allsrc.fields_count_exposure(instrum)\n",
     "    for field_name, df in df_dict.items():\n",
     "        if df.empty:\n",
     "            continue\n",
-<<<<<<< HEAD
-    "        md('##### ' + field_name.title().replace('_',' '))\n",
-=======
-    "        print(field_name.title().replace(\"_\", \" \"))\n",
->>>>>>> 34e007bc
+    "        md(\"##### \" + field_name.title().replace(\"_\", \" \"))\n",
     "        display(HTML(df.style.hide().to_html(escape=False)))"
    ]
   },
