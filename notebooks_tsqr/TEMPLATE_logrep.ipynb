--- conflicted
+++ resolved
@@ -55,18 +55,8 @@
     "\n",
     "timeout = (float(response_timeout), float(read_timeout))\n",
     "\n",
-<<<<<<< HEAD
-    "# RUNNING_INSIDE_JUPYTERLAB is True when running under Times Square\n",
-    "\n",
-    "summit = 'https://summit-lsp.lsst.codes'\n",
-    "usdf = 'https://usdf-rsp-dev.slac.stanford.edu'\n",
-    "tucson = 'https://tucson-teststand.lsst.codes'\n",
-    "server = os.environ.get('EXTERNAL_INSTANCE_URL', usdf)\n",
-    "\n",
-=======
     "server = os.environ.get('EXTERNAL_INSTANCE_URL', \n",
     "                         'https://tucson-teststand.lsst.codes')\n",
->>>>>>> b9a1fd93
     "service = f'{server}/{log}'\n",
     "service"
    ]
