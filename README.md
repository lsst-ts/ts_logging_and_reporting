# ts_logging_and_reporting
<<<<<<< HEAD
Project-wide Logging and Reporting

## Development

This repository uses Pre-commit to keep notebooks formatted and clean. Install Pre-commit by running:

```bash
pip install pre-commit
=======

Project-wide Logging and Reporting

## Set up

For local development, create a virtual environment and install the required packages:

```bash
python3 -m venv venv
source venv/bin/activate
pip install -r requirements.txt
```

This repository uses pre-commit hooks to ensure code is formatted correctly and that notebooks are cleared of outputs before committing. To set up the pre-commit hooks, run the following command in the root directory of the repository:

```bash
>>>>>>> 198dd932
pre-commit install
```<|MERGE_RESOLUTION|>--- conflicted
+++ resolved
@@ -1,16 +1,7 @@
 # ts_logging_and_reporting
-<<<<<<< HEAD
+
 Project-wide Logging and Reporting
 
-## Development
-
-This repository uses Pre-commit to keep notebooks formatted and clean. Install Pre-commit by running:
-
-```bash
-pip install pre-commit
-=======
-
-Project-wide Logging and Reporting
 
 ## Set up
 
@@ -25,6 +16,6 @@
 This repository uses pre-commit hooks to ensure code is formatted correctly and that notebooks are cleared of outputs before committing. To set up the pre-commit hooks, run the following command in the root directory of the repository:
 
 ```bash
->>>>>>> 198dd932
+
 pre-commit install
 ```